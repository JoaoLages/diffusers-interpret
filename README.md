--- conflicted
+++ resolved
@@ -1,321 +1,296 @@
-<div align="center">
-
-# Diffusers-Interpret 🤗🧨🕵️‍♀️
-
-![PyPI Latest Package Version](https://img.shields.io/pypi/v/diffusers-interpret?logo=pypi&style=flat&color=orange) ![GitHub License](https://img.shields.io/github/license/JoaoLages/diffusers-interpret?logo=github&style=flat&color=green) 
-
-`diffusers-interpret` is a model explainability tool built on top of [🤗 Diffusers](https://github.com/huggingface/diffusers)
-</div>
-
-## Installation
-
-Install directly from PyPI:
-
-    pip install --upgrade diffusers-interpret
-
-## Usage
-
-Let's see how we can interpret the **[new 🎨🎨🎨 Stable Diffusion](https://github.com/huggingface/diffusers#new--stable-diffusion-is-now-fully-compatible-with-diffusers)!**
-
-1. [Explanations for StableDiffusionPipeline](#explanations-for-stablediffusionpipeline)
-2. [Explanations for StableDiffusionImg2ImgPipeline](#explanations-for-stablediffusionimg2imgpipeline)
-3. [Explanations for StableDiffusionInpaintPipeline](#explanations-for-stablediffusioninpaintpipeline)
-
-### Explanations for StableDiffusionPipeline
-<a href="https://colab.research.google.com/assets/colab-badge.svg)](https://colab.research.google.com/github/JoaoLages/diffusers-interpret/blob/main/notebooks/stable_diffusion_example_colab.ipynb"><img src="https://colab.research.google.com/assets/colab-badge.svg" alt="Run directly in Google Colab"/></a>
-
-```python
-import torch
-from contextlib import nullcontext
-from diffusers import StableDiffusionPipeline
-from diffusers_interpret import StableDiffusionPipelineExplainer
-
-device = 'cuda' if torch.cuda.is_available() else 'cpu'
-
-pipe = StableDiffusionPipeline.from_pretrained(
-    "CompVis/stable-diffusion-v1-4", 
-    use_auth_token=True,
-    
-    # FP16 is not working for 'cpu'
-    revision='fp16' if device != 'cpu' else None,
-    torch_dtype=torch.float16 if device != 'cpu' else None
-).to(device)
-
-<<<<<<< HEAD
-# Enabling attention slicing to require less GPU memory
-pipe.enable_attention_slicing()
-=======
-# optional: reduce memory requirement with a speed trade off 
-pipe.enable_attention_slicing() 
->>>>>>> 233ed377
-
-# pass pipeline to the explainer class
-explainer = StableDiffusionPipelineExplainer(
-    pipe, 
-    gradient_checkpointing=True # this also reduces GPU memory usage, but makes computation slower
-)
-
-# generate an image with `explainer`
-prompt = "A cute corgi with the Eiffel Tower in the background"
-with torch.autocast('cuda') if device == 'cuda' else nullcontext():
-    output = explainer(
-        prompt, 
-        num_inference_steps=15
-    )
-```
-
-If you are still having GPU memory problems, try reducing `n_last_diffusion_steps_to_consider_for_attributions`, `height`, `width` and/or `num_inference_steps`.
-```python
-output = explainer(
-    prompt, 
-    num_inference_steps=15,
-    height=448,
-    width=448,
-    n_last_diffusion_steps_to_consider_for_attributions=5
-)
-```
-You can completely deactivate token/pixel attributions computation by passing `n_last_diffusion_steps_to_consider_for_attributions=0`.  
-
-To see the final generated image:
-```python
-output.image
-```
-
-![](assets/corgi_eiffel_tower.png)
-
-<<<<<<< HEAD
-You can also check all the images that the diffusion process generated at the end of each step.
-```python
-output.all_images_during_generation.show()
-```
-![](assets/image_slider.gif)
-=======
-You can also check all the images that the diffusion process generated at the end of each step:
-```python
-output.all_images_during_generation.show()
-```
-![](assets/image_slider_cropped.gif)
->>>>>>> 233ed377
-
-To analyse how a token in the input `prompt` influenced the generation, you can study the token attribution scores:
-```python
->>> output.token_attributions # (token, attribution)
-[('a', 1063.0526),
- ('cute', 415.62888),
- ('corgi', 6430.694),
- ('with', 1874.0208),
- ('the', 1223.2847),
- ('eiffel', 4756.4556),
- ('tower', 4490.699),
- ('in', 2463.1294),
- ('the', 655.4624),
- ('background', 3997.9395)]
-```
-
-Or their computed normalized version, in percentage:
-```python
->>> output.normalized_token_attributions # (token, attribution_percentage)
-[('a', 3.884),
- ('cute', 1.519),
- ('corgi', 23.495),
- ('with', 6.847),
- ('the', 4.469),
- ('eiffel', 17.378),
- ('tower', 16.407),
- ('in', 8.999),
- ('the', 2.395),
- ('background', 14.607)]
-```
-
-`diffusers-interpret` also computes these token/pixel attributions for generating a particular part of the image. 
-
-To do that, call `explainer` with a particular 2D bounding box defined in `explanation_2d_bounding_box`:
-
-```python
-generator = torch.Generator(device).manual_seed(2022) # re-use generator
-with torch.autocast('cuda') if device == 'cuda' else nullcontext():
-    output = explainer(
-        prompt, 
-        num_inference_steps=15, 
-        generator=generator,
-        explanation_2d_bounding_box=((70, 180), (400, 435)), # (upper left corner, bottom right corner)
-    )
-output.image
-```
-![](assets/corgi_eiffel_tower_box_1.png)
-
-The generated image now has a <span style="color:red"> **red bounding box** </span> to indicate the region of the image that is being explained.
-
-The attributions are now computed only for the area specified in the image.
-
-```python
->>> output.normalized_token_attributions # (token, attribution_percentage)
-[('a', 1.891),
- ('cute', 1.344),
- ('corgi', 23.115),
- ('with', 11.995),
- ('the', 7.981),
- ('eiffel', 5.162),
- ('tower', 11.603),
- ('in', 11.99),
- ('the', 1.87),
- ('background', 23.05)]
-```
-
-<<<<<<< HEAD
-### Explanations for StableDiffusionImg2ImgPipeline
-<a href="https://colab.research.google.com/assets/colab-badge.svg)](https://colab.research.google.com/github/JoaoLages/diffusers-interpret/blob/main/notebooks/stable_diffusion_img2img_example.ipynb"><img src="https://colab.research.google.com/assets/colab-badge.svg" alt="Run directly in Google Colab"/></a>
-
-```python
-import torch
-import requests
-from PIL import Image
-from io import BytesIO
-from diffusers import StableDiffusionImg2ImgPipeline
-from diffusers_interpret import StableDiffusionImg2ImgPipelineExplainer
-
-
-pipe = StableDiffusionImg2ImgPipeline.from_pretrained(
-    "CompVis/stable-diffusion-v1-4", 
-    use_auth_token=True,
-).to('cuda')
-
-explainer = StableDiffusionImg2ImgPipelineExplainer(pipe)
-
-prompt = "A fantasy landscape, trending on artstation"
-
-# let's download an initial image
-url = "https://raw.githubusercontent.com/CompVis/stable-diffusion/main/assets/stable-samples/img2img/sketch-mountains-input.jpg"
-
-response = requests.get(url)
-init_image = Image.open(BytesIO(response.content)).convert("RGB")
-init_image = init_image.resize((448, 448))
-
-with torch.autocast('cuda'):
-    output = explainer(
-        prompt=prompt, init_image=init_image, strength=0.75
-    )
-```
-
-`output` will have all the properties that were presented for [StableDiffusionPipeline](#explanations-for-stablediffusionpipeline).  
-Additionally, it is also possible to visualize pixel attributions of the input image as a saliency map:
-```python
-output.input_saliency_map.show()
-```
-![](assets/pixel_attributions_1.png)
-
-or access their values directly:
-```python
->>> output.pixel_attributions
-array([[ 1.2714844 ,  4.15625   ,  7.8203125 , ...,  2.7753906 ,
-         2.1308594 ,  0.66552734],
-       [ 5.5078125 , 11.1953125 ,  4.8125    , ...,  5.6367188 ,
-         6.8828125 ,  3.0136719 ],
-       ...,
-       [ 0.21386719,  1.8867188 ,  2.2109375 , ...,  3.0859375 ,
-         2.7421875 ,  0.7871094 ],
-       [ 0.85791016,  0.6694336 ,  1.71875   , ...,  3.8496094 ,
-         1.4589844 ,  0.5727539 ]], dtype=float32)
-```
-or the normalized version:
-```python
->>> output.normalized_pixel_attributions
-array([[7.16054201e-05, 2.34065039e-04, 4.40411852e-04, ...,
-        1.56300011e-04, 1.20002325e-04, 3.74801020e-05],
-       [3.10180156e-04, 6.30479713e-04, 2.71022669e-04, ...,
-        3.17439699e-04, 3.87615233e-04, 1.69719147e-04],
-       ...,
-       [1.20442292e-05, 1.06253210e-04, 1.24512037e-04, ...,
-        1.73788882e-04, 1.54430119e-04, 4.43271674e-05],
-       [4.83144104e-05, 3.77000870e-05, 9.67938031e-05, ...,
-        2.16796136e-04, 8.21647482e-05, 3.22554370e-05]], dtype=float32)
-```
-
-**Note:** Passing `explanation_2d_bounding_box` to the `explainer` will also change these values to explain a specific part of the **output** image. 
-<ins>The attributions are always calculated for the model's input with respect to the output image.</ins>
-
-### Explanations for StableDiffusionInpaintPipeline
-<a href="https://colab.research.google.com/assets/colab-badge.svg)](https://colab.research.google.com/github/JoaoLages/diffusers-interpret/blob/main/notebooks/stable_diffusion_inpaint_example.ipynb"><img src="https://colab.research.google.com/assets/colab-badge.svg" alt="Run directly in Google Colab"/></a>
-
-Same as [StableDiffusionImg2ImgPipeline](#explanations-for-stablediffusionimg2imgpipeline), but now we also pass a `mask_image` argument to `explainer`.
-
-```python
-import torch
-import requests
-from PIL import Image
-from io import BytesIO
-from diffusers import StableDiffusionInpaintPipeline
-from diffusers_interpret import StableDiffusionInpaintPipelineExplainer
-
-
-def download_image(url):
-    response = requests.get(url)
-    return Image.open(BytesIO(response.content)).convert("RGB")
-
-
-pipe = StableDiffusionInpaintPipeline.from_pretrained(
-    "CompVis/stable-diffusion-v1-4", 
-    use_auth_token=True,
-).to('cuda')
-
-explainer = StableDiffusionInpaintPipelineExplainer(pipe)
-
-prompt = "a cat sitting on a bench"
-
-img_url = "https://raw.githubusercontent.com/CompVis/latent-diffusion/main/data/inpainting_examples/overture-creations-5sI6fQgYIuo.png"
-mask_url = "https://raw.githubusercontent.com/CompVis/latent-diffusion/main/data/inpainting_examples/overture-creations-5sI6fQgYIuo_mask.png"
-
-init_image = download_image(img_url).resize((448, 448))
-mask_image = download_image(mask_url).resize((448, 448))
-
-with torch.autocast('cuda'):
-    output = explainer(
-        prompt=prompt, init_image=init_image, mask_image=mask_image, strength=0.75
-    )
-```
-
-`output` will have all the properties that were presented for [StableDiffusionImg2ImgPipeline](#explanations-for-stablediffusionimg2imgpipeline) and [StableDiffusionPipeline](#explanations-for-stablediffusionpipeline).  
-The only difference is that we can now see the masked part of the image:
-```python
-output.input_saliency_map.show()
-```
-![](assets/pixel_attributions_inpaint_1.png)
-
-=======
-If you are having GPU memory problems, try reducing `n_last_diffusion_steps_to_consider_for_attributions`, `height`, `width` and/or `num_inference_steps`.
-`
-output = explainer(
-    prompt, 
-    num_inference_steps=15,
-    generator=generator,
-    height=448,
-    width=448,
-    n_last_diffusion_steps_to_consider_for_attributions=5
-)
-`
-You can completely deactivate token/pixel attributions computation by passing `n_last_diffusion_steps_to_consider_for_attributions=0`.  
-
-Gradient checkpointing also reduces GPU usage, but makes computations a bit slower:
-`
-explainer = StableDiffusionPipelineExplainer(pipe, gradient_checkpointing=True)
-`
->>>>>>> 233ed377
-Check other functionalities and more implementation examples in [here](https://github.com/JoaoLages/diffusers-interpret/blob/main/notebooks/).
-
-## Future Development
-- [x] ~~Add interactive display of all the images that were generated in the diffusion process~~
-- [x] ~~Add explainer for StableDiffusionImg2ImgPipeline~~
-- [x] ~~Add explainer for StableDiffusionInpaintPipeline~~
-- [ ] Add attentions visualization 
-- [ ] Add unit tests
-- [ ] Website for documentation
-- [ ] Do not require another generation every time the `explanation_2d_bounding_box` argument is changed
-- [ ] Add interactive bounding-box and token attributions visualization
-- [ ] Add more explainability methods
-
-## Contributing
-Feel free to open an [Issue](https://github.com/JoaoLages/diffusers-interpret/issues) or create a [Pull Request](https://github.com/JoaoLages/diffusers-interpret/pulls) and let's get started 🚀
-
-## Credits
-
-A special thanks to [@andrewizbatista](https://github.com/andrewizbatista) for creating a great [image slider](https://github.com/JoaoLages/diffusers-interpret/pull/1) to show all the generated images during diffusion! 💪 
+<div align="center">
+
+# Diffusers-Interpret 🤗🧨🕵️‍♀️
+
+![PyPI Latest Package Version](https://img.shields.io/pypi/v/diffusers-interpret?logo=pypi&style=flat&color=orange) ![GitHub License](https://img.shields.io/github/license/JoaoLages/diffusers-interpret?logo=github&style=flat&color=green) 
+
+`diffusers-interpret` is a model explainability tool built on top of [🤗 Diffusers](https://github.com/huggingface/diffusers)
+</div>
+
+## Installation
+
+Install directly from PyPI:
+
+    pip install --upgrade diffusers-interpret
+
+## Usage
+
+Let's see how we can interpret the **[new 🎨🎨🎨 Stable Diffusion](https://github.com/huggingface/diffusers#new--stable-diffusion-is-now-fully-compatible-with-diffusers)!**
+
+1. [Explanations for StableDiffusionPipeline](#explanations-for-stablediffusionpipeline)
+2. [Explanations for StableDiffusionImg2ImgPipeline](#explanations-for-stablediffusionimg2imgpipeline)
+3. [Explanations for StableDiffusionInpaintPipeline](#explanations-for-stablediffusioninpaintpipeline)
+
+### Explanations for StableDiffusionPipeline
+<a href="https://colab.research.google.com/assets/colab-badge.svg)](https://colab.research.google.com/github/JoaoLages/diffusers-interpret/blob/main/notebooks/stable_diffusion_example_colab.ipynb"><img src="https://colab.research.google.com/assets/colab-badge.svg" alt="Run directly in Google Colab"/></a>
+
+```python
+import torch
+from contextlib import nullcontext
+from diffusers import StableDiffusionPipeline
+from diffusers_interpret import StableDiffusionPipelineExplainer
+
+device = 'cuda' if torch.cuda.is_available() else 'cpu'
+
+pipe = StableDiffusionPipeline.from_pretrained(
+    "CompVis/stable-diffusion-v1-4", 
+    use_auth_token=True,
+    
+    # FP16 is not working for 'cpu'
+    revision='fp16' if device != 'cpu' else None,
+    torch_dtype=torch.float16 if device != 'cpu' else None
+).to(device)
+
+# optional: reduce memory requirement with a speed trade off 
+pipe.enable_attention_slicing()
+
+# pass pipeline to the explainer class
+explainer = StableDiffusionPipelineExplainer(
+    pipe, 
+    gradient_checkpointing=True # this also reduces GPU memory usage, but makes computation slower
+)
+
+# generate an image with `explainer`
+prompt = "A cute corgi with the Eiffel Tower in the background"
+with torch.autocast('cuda') if device == 'cuda' else nullcontext():
+    output = explainer(
+        prompt, 
+        num_inference_steps=15
+    )
+```
+
+If you are having GPU memory problems, try reducing `n_last_diffusion_steps_to_consider_for_attributions`, `height`, `width` and/or `num_inference_steps`.
+```
+output = explainer(
+    prompt, 
+    num_inference_steps=15,
+    generator=generator,
+    height=448,
+    width=448,
+    n_last_diffusion_steps_to_consider_for_attributions=5
+)
+```
+
+You can completely deactivate token/pixel attributions computation by passing `n_last_diffusion_steps_to_consider_for_attributions=0`.  
+
+Gradient checkpointing also reduces GPU usage, but makes computations a bit slower:
+```
+
+explainer = StableDiffusionPipelineExplainer(pipe, gradient_checkpointing=True)
+```
+
+To see the final generated image:
+```python
+output.image
+```
+
+![](assets/corgi_eiffel_tower.png)
+
+You can also check all the images that the diffusion process generated at the end of each step:
+```python
+output.all_images_during_generation.show()
+```
+![](assets/image_slider_cropped.gif)
+
+To analyse how a token in the input `prompt` influenced the generation, you can study the token attribution scores:
+```python
+>>> output.token_attributions # (token, attribution)
+[('a', 1063.0526),
+ ('cute', 415.62888),
+ ('corgi', 6430.694),
+ ('with', 1874.0208),
+ ('the', 1223.2847),
+ ('eiffel', 4756.4556),
+ ('tower', 4490.699),
+ ('in', 2463.1294),
+ ('the', 655.4624),
+ ('background', 3997.9395)]
+```
+
+Or their computed normalized version, in percentage:
+```python
+>>> output.normalized_token_attributions # (token, attribution_percentage)
+[('a', 3.884),
+ ('cute', 1.519),
+ ('corgi', 23.495),
+ ('with', 6.847),
+ ('the', 4.469),
+ ('eiffel', 17.378),
+ ('tower', 16.407),
+ ('in', 8.999),
+ ('the', 2.395),
+ ('background', 14.607)]
+```
+
+`diffusers-interpret` also computes these token/pixel attributions for generating a particular part of the image. 
+
+To do that, call `explainer` with a particular 2D bounding box defined in `explanation_2d_bounding_box`:
+
+```python
+generator = torch.Generator(device).manual_seed(2022) # re-use generator
+with torch.autocast('cuda') if device == 'cuda' else nullcontext():
+    output = explainer(
+        prompt, 
+        num_inference_steps=15, 
+        generator=generator,
+        explanation_2d_bounding_box=((70, 180), (400, 435)), # (upper left corner, bottom right corner)
+    )
+output.image
+```
+![](assets/corgi_eiffel_tower_box_1.png)
+
+The generated image now has a <span style="color:red"> **red bounding box** </span> to indicate the region of the image that is being explained.
+
+The attributions are now computed only for the area specified in the image.
+
+```python
+>>> output.normalized_token_attributions # (token, attribution_percentage)
+[('a', 1.891),
+ ('cute', 1.344),
+ ('corgi', 23.115),
+ ('with', 11.995),
+ ('the', 7.981),
+ ('eiffel', 5.162),
+ ('tower', 11.603),
+ ('in', 11.99),
+ ('the', 1.87),
+ ('background', 23.05)]
+```
+
+### Explanations for StableDiffusionImg2ImgPipeline
+<a href="https://colab.research.google.com/assets/colab-badge.svg)](https://colab.research.google.com/github/JoaoLages/diffusers-interpret/blob/main/notebooks/stable_diffusion_img2img_example.ipynb"><img src="https://colab.research.google.com/assets/colab-badge.svg" alt="Run directly in Google Colab"/></a>
+
+```python
+import torch
+import requests
+from PIL import Image
+from io import BytesIO
+from diffusers import StableDiffusionImg2ImgPipeline
+from diffusers_interpret import StableDiffusionImg2ImgPipelineExplainer
+
+
+pipe = StableDiffusionImg2ImgPipeline.from_pretrained(
+    "CompVis/stable-diffusion-v1-4", 
+    use_auth_token=True,
+).to('cuda')
+
+explainer = StableDiffusionImg2ImgPipelineExplainer(pipe)
+
+prompt = "A fantasy landscape, trending on artstation"
+
+# let's download an initial image
+url = "https://raw.githubusercontent.com/CompVis/stable-diffusion/main/assets/stable-samples/img2img/sketch-mountains-input.jpg"
+
+response = requests.get(url)
+init_image = Image.open(BytesIO(response.content)).convert("RGB")
+init_image = init_image.resize((448, 448))
+
+with torch.autocast('cuda'):
+    output = explainer(
+        prompt=prompt, init_image=init_image, strength=0.75
+    )
+```
+
+`output` will have all the properties that were presented for [StableDiffusionPipeline](#explanations-for-stablediffusionpipeline).  
+Additionally, it is also possible to visualize pixel attributions of the input image as a saliency map:
+```python
+output.input_saliency_map.show()
+```
+![](assets/pixel_attributions_1.png)
+
+or access their values directly:
+```python
+>>> output.pixel_attributions
+array([[ 1.2714844 ,  4.15625   ,  7.8203125 , ...,  2.7753906 ,
+         2.1308594 ,  0.66552734],
+       [ 5.5078125 , 11.1953125 ,  4.8125    , ...,  5.6367188 ,
+         6.8828125 ,  3.0136719 ],
+       ...,
+       [ 0.21386719,  1.8867188 ,  2.2109375 , ...,  3.0859375 ,
+         2.7421875 ,  0.7871094 ],
+       [ 0.85791016,  0.6694336 ,  1.71875   , ...,  3.8496094 ,
+         1.4589844 ,  0.5727539 ]], dtype=float32)
+```
+or the normalized version:
+```python
+>>> output.normalized_pixel_attributions
+array([[7.16054201e-05, 2.34065039e-04, 4.40411852e-04, ...,
+        1.56300011e-04, 1.20002325e-04, 3.74801020e-05],
+       [3.10180156e-04, 6.30479713e-04, 2.71022669e-04, ...,
+        3.17439699e-04, 3.87615233e-04, 1.69719147e-04],
+       ...,
+       [1.20442292e-05, 1.06253210e-04, 1.24512037e-04, ...,
+        1.73788882e-04, 1.54430119e-04, 4.43271674e-05],
+       [4.83144104e-05, 3.77000870e-05, 9.67938031e-05, ...,
+        2.16796136e-04, 8.21647482e-05, 3.22554370e-05]], dtype=float32)
+```
+
+**Note:** Passing `explanation_2d_bounding_box` to the `explainer` will also change these values to explain a specific part of the **output** image. 
+<ins>The attributions are always calculated for the model's input with respect to the output image.</ins>
+
+### Explanations for StableDiffusionInpaintPipeline
+<a href="https://colab.research.google.com/assets/colab-badge.svg)](https://colab.research.google.com/github/JoaoLages/diffusers-interpret/blob/main/notebooks/stable_diffusion_inpaint_example.ipynb"><img src="https://colab.research.google.com/assets/colab-badge.svg" alt="Run directly in Google Colab"/></a>
+
+Same as [StableDiffusionImg2ImgPipeline](#explanations-for-stablediffusionimg2imgpipeline), but now we also pass a `mask_image` argument to `explainer`.
+
+```python
+import torch
+import requests
+from PIL import Image
+from io import BytesIO
+from diffusers import StableDiffusionInpaintPipeline
+from diffusers_interpret import StableDiffusionInpaintPipelineExplainer
+
+
+def download_image(url):
+    response = requests.get(url)
+    return Image.open(BytesIO(response.content)).convert("RGB")
+
+
+pipe = StableDiffusionInpaintPipeline.from_pretrained(
+    "CompVis/stable-diffusion-v1-4", 
+    use_auth_token=True,
+).to('cuda')
+
+explainer = StableDiffusionInpaintPipelineExplainer(pipe)
+
+prompt = "a cat sitting on a bench"
+
+img_url = "https://raw.githubusercontent.com/CompVis/latent-diffusion/main/data/inpainting_examples/overture-creations-5sI6fQgYIuo.png"
+mask_url = "https://raw.githubusercontent.com/CompVis/latent-diffusion/main/data/inpainting_examples/overture-creations-5sI6fQgYIuo_mask.png"
+
+init_image = download_image(img_url).resize((448, 448))
+mask_image = download_image(mask_url).resize((448, 448))
+
+with torch.autocast('cuda'):
+    output = explainer(
+        prompt=prompt, init_image=init_image, mask_image=mask_image, strength=0.75
+    )
+```
+
+`output` will have all the properties that were presented for [StableDiffusionImg2ImgPipeline](#explanations-for-stablediffusionimg2imgpipeline) and [StableDiffusionPipeline](#explanations-for-stablediffusionpipeline).  
+The only difference is that we can now see the masked part of the image:
+```python
+output.input_saliency_map.show()
+```
+![](assets/pixel_attributions_inpaint_1.png)
+
+Check other functionalities and more implementation examples in [here](https://github.com/JoaoLages/diffusers-interpret/blob/main/notebooks/).
+
+## Future Development
+- [x] ~~Add interactive display of all the images that were generated in the diffusion process~~
+- [x] ~~Add explainer for StableDiffusionImg2ImgPipeline~~
+- [x] ~~Add explainer for StableDiffusionInpaintPipeline~~
+- [ ] Add attentions visualization 
+- [ ] Add unit tests
+- [ ] Website for documentation
+- [ ] Do not require another generation every time the `explanation_2d_bounding_box` argument is changed
+- [ ] Add interactive bounding-box and token attributions visualization
+- [ ] Add more explainability methods
+
+## Contributing
+Feel free to open an [Issue](https://github.com/JoaoLages/diffusers-interpret/issues) or create a [Pull Request](https://github.com/JoaoLages/diffusers-interpret/pulls) and let's get started 🚀
+
+## Credits
+
+A special thanks to [@andrewizbatista](https://github.com/andrewizbatista) for creating a great [image slider](https://github.com/JoaoLages/diffusers-interpret/pull/1) to show all the generated images during diffusion! 💪 